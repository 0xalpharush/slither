#!/usr/bin/env python3

import argparse
import glob
import json
import logging
import os
import sys
import traceback

from pkg_resources import iter_entry_points

from slither.detectors.abstract_detector import (AbstractDetector,
                                                 DetectorClassification,
                                                 classification_txt)
from slither.printers.abstract_printer import AbstractPrinter
from slither.slither import Slither

logging.basicConfig()
logger = logging.getLogger("Slither")

def output_to_markdown(detector_classes):
    """
        Pretty print of the detectors to README.md
    """
    detectors_list = []
    for detector in detector_classes:
        argument = detector.ARGUMENT
        # dont show the backdoor example
        if argument == 'backdoor':
            continue
        help_info = detector.HELP
        impact = detector.IMPACT
        confidence = classification_txt[detector.CONFIDENCE]
        detectors_list.append((argument, help_info, impact, confidence))

    # Sort by impact and name
    detectors_list = sorted(detectors_list, key=lambda element: (element[2], element[0]))
    for (argument, help_info, impact, confidence) in detectors_list:
        print('`--detect-{}`| Detect {} | {} | {}'.format(argument,
                                                          help_info,
                                                          classification_txt[impact],
                                                          confidence))

def process(filename, args, detector_classes, printer_classes):
    """
    The core high-level code for running Slither static analysis.

    Returns:
        list(result), int: Result list and number of contracts analyzed
    """
    slither = Slither(filename, args.solc, args.disable_solc_warnings, args.solc_args)

    for detector_cls in detector_classes:
        slither.register_detector(detector_cls)

    for printer_cls in printer_classes:
        slither.register_printer(printer_cls)

    analyzed_contracts_count = len(slither.contracts)

    results = []

    if printer_classes:
        slither.run_printers()  # Currently printers does not return results

    elif detector_classes:
        detector_results = slither.run_detectors()
        detector_results = [x for x in detector_results if x]  # remove empty results
        detector_results = [item for sublist in detector_results for item in sublist]  # flatten

        results.extend(detector_results)

    return results, analyzed_contracts_count


def output_json(results, filename):
    with open(filename, 'w') as f:
        json.dump(results, f)


def exit(results):
    if not results:
        sys.exit(0)
    sys.exit(len(results))


def main():
    """
    NOTE: This contains just a few detectors and printers that we made public.
    """
    from slither.detectors.examples.backdoor import Backdoor
    from slither.detectors.variables.uninitialized_state_variables import UninitializedStateVarsDetection
    from slither.detectors.attributes.constant_pragma import ConstantPragma
    from slither.detectors.attributes.old_solc import OldSolc
    from slither.detectors.attributes.locked_ether import LockedEther
    from slither.detectors.functions.arbitrary_send import ArbitrarySend
    from slither.detectors.functions.suicidal import Suicidal
    from slither.detectors.reentrancy.reentrancy import Reentrancy
    from slither.detectors.variables.uninitialized_storage_variables import UninitializedStorageVars
    from slither.detectors.variables.unused_state_variables import UnusedStateVars
    from slither.detectors.variables.possible_const_state_variables import ConstCandidateStateVars
    from slither.detectors.statements.tx_origin import TxOrigin
    from slither.detectors.statements.assembly import Assembly
    from slither.detectors.operations.low_level_calls import LowLevelCalls
    from slither.detectors.naming_convention.naming_convention import NamingConvention

    detectors = [Backdoor,
                 UninitializedStateVarsDetection,
                 ConstantPragma,
                 OldSolc,
                 Reentrancy,
                 UninitializedStorageVars,
                 LockedEther,
                 ArbitrarySend,
                 Suicidal,
                 UnusedStateVars,
                 TxOrigin,
                 Assembly,
<<<<<<< HEAD
                 ConstCandidateStateVars]
=======
                 LowLevelCalls,
                 NamingConvention]
>>>>>>> 91cd1392

    from slither.printers.summary.function import FunctionSummary
    from slither.printers.summary.contract import ContractSummary
    from slither.printers.inheritance.inheritance import PrinterInheritance
    from slither.printers.functions.authorization import PrinterWrittenVariablesAndAuthorization
    from slither.printers.summary.slithir import PrinterSlithIR

    printers = [FunctionSummary,
                ContractSummary,
                PrinterInheritance,
                PrinterWrittenVariablesAndAuthorization,
                PrinterSlithIR]

    # Handle plugins!
    for entry_point in iter_entry_points(group='slither_analyzer.plugin', name=None):
        make_plugin = entry_point.load()

        plugin_detectors, plugin_printers = make_plugin()

        if not all(issubclass(d, AbstractDetector) for d in plugin_detectors):
            raise Exception('Error when loading plugin %s, %r is not a detector' % (entry_point, d))

        if not all(issubclass(p, AbstractPrinter) for p in plugin_printers):
            raise Exception('Error when loading plugin %s, %r is not a printer' % (entry_point, p))

        # We convert those to lists in case someone returns a tuple
        detectors += list(plugin_detectors)
        printers += list(plugin_printers)

    main_impl(all_detector_classes=detectors, all_printer_classes=printers)


def main_impl(all_detector_classes, all_printer_classes):
    """
    :param all_detector_classes: A list of all detectors that can be included/excluded.
    :param all_printer_classes: A list of all printers that can be included.
    """
    args = parse_args(all_detector_classes, all_printer_classes)

    if args.markdown:
        output_to_markdown(all_detector_classes)
        return

    detector_classes = choose_detectors(args, all_detector_classes)
    printer_classes = choose_printers(args, all_printer_classes)

    default_log = logging.INFO if not args.debug else logging.DEBUG

    for (l_name, l_level) in [('Slither', default_log),
                              ('Contract', default_log),
                              ('Function', default_log),
                              ('Node', default_log),
                              ('Parsing', default_log),
                              ('Detectors', default_log),
                              ('FunctionSolc', default_log),
                              ('ExpressionParsing', default_log),
                              ('TypeParsing', default_log),
                              ('Printers', default_log)]:
        l = logging.getLogger(l_name)
        l.setLevel(l_level)

    try:
        filename = args.filename

        if os.path.isfile(filename):
            (results, number_contracts) = process(filename, args, detector_classes, printer_classes)

        elif os.path.isdir(filename):
            extension = "*.sol" if not args.solc_ast else "*.json"
            filenames = glob.glob(os.path.join(filename, extension))
            number_contracts = 0
            results = []
            for filename in filenames:
                (results_tmp, number_contracts_tmp) = process(filename, args, detector_classes, printer_classes)
                number_contracts += number_contracts_tmp
                results += results_tmp
            # if args.json:
            #    output_json(results, args.json)
            # exit(results)

        else:
            raise Exception("Unrecognised file/dir path: '#{filename}'".format(filename=filename))

        if args.json:
            output_json(results, args.json)
        logger.info('%s analyzed (%d contracts), %d result(s) found', filename, number_contracts, len(results))
        exit(results)

    except Exception:
        logging.error('Error in %s' % args.filename)
        logging.error(traceback.format_exc())
        sys.exit(-1)


def parse_args(detector_classes, printer_classes):
    parser = argparse.ArgumentParser(description='Slither',
                                     usage="slither.py contract.sol [flag]",
                                     formatter_class=lambda prog: argparse.HelpFormatter(prog, max_help_position=35))

    parser.add_argument('filename',
                        help='contract.sol file')

    parser.add_argument('--solc',
                        help='solc path',
                        action='store',
                        default='solc')

    parser.add_argument('--solc-args',
                        help='Add custom solc arguments. Example: --solc-args "--allow-path /tmp --evm-version byzantium".',
                        action='store',
                        default=None)

    parser.add_argument('--disable-solc-warnings',
                        help='Disable solc warnings',
                        action='store_true',
                        default=False)

    parser.add_argument('--solc-ast',
                        help='Provide the ast solc file',
                        action='store_true',
                        default=False)

    parser.add_argument('--json',
                        help='Export results as JSON',
                        action='store',
                        default=None)

    parser.add_argument('--exclude-informational',
                        help='Exclude informational impact analyses',
                        action='store_true',
                        default=False)

    parser.add_argument('--exclude-low',
                        help='Exclude low impact analyses',
                        action='store_true',
                        default=False)

    parser.add_argument('--exclude-medium',
                        help='Exclude medium impact analyses',
                        action='store_true',
                        default=False)

    parser.add_argument('--exclude-high',
                        help='Exclude high impact analyses',
                        action='store_true',
                        default=False)

    for detector_cls in detector_classes:
        detector_arg = '--detect-{}'.format(detector_cls.ARGUMENT)
        detector_help = 'Detection of {}'.format(detector_cls.HELP)
        parser.add_argument(detector_arg,
                            help=detector_help,
                            action="append_const",
                            dest="detectors_to_run",
                            const=detector_cls.ARGUMENT)

    # Second loop so that the --exclude are shown after all the detectors
    for detector_cls in detector_classes:
        exclude_detector_arg = '--exclude-{}'.format(detector_cls.ARGUMENT)
        exclude_detector_help = 'Exclude {} detector'.format(detector_cls.ARGUMENT)
        parser.add_argument(exclude_detector_arg,
                            help=exclude_detector_help,
                            action="append_const",
                            dest="detectors_to_exclude",
                            const=detector_cls.ARGUMENT)

    for printer_cls in printer_classes:
        printer_arg = '--printer-{}'.format(printer_cls.ARGUMENT)
        printer_help = 'Print {}'.format(printer_cls.HELP)
        parser.add_argument(printer_arg,
                            help=printer_help,
                            action="append_const",
                            dest="printers_to_run",
                            const=printer_cls.ARGUMENT)

    # debugger command
    parser.add_argument('--debug',
                        help=argparse.SUPPRESS,
                        action="store_true",
                        default=False)

    parser.add_argument('--markdown',
                        help=argparse.SUPPRESS,
                        action="store_true",
                        default=False)

    return parser.parse_args()


def choose_detectors(args, all_detector_classes):
    # If detectors are specified, run only these ones
    if args.detectors_to_run:
        return [d for d in all_detector_classes if d.ARGUMENT in args.detectors_to_run]

    detectors_to_run = all_detector_classes

    if args.exclude_informational:
        detectors_to_run = [d for d in detectors_to_run if
                            d.IMPACT != DetectorClassification.INFORMATIONAL]
    if args.exclude_low:
        detectors_to_run = [d for d in detectors_to_run if
                            d.IMPACT != DetectorClassification.LOW]
    if args.exclude_medium:
        detectors_to_run = [d for d in detectors_to_run if
                            d.IMPACT != DetectorClassification.MEDIUM]
    if args.exclude_high:
        detectors_to_run = [d for d in detectors_to_run if
                            d.IMPACT != DetectorClassification.HIGH]
    if args.detectors_to_exclude:
        detectors_to_run = [d for d in detectors_to_run if
                            d.ARGUMENT not in args.detectors_to_exclude]
    return detectors_to_run


def choose_printers(args, all_printer_classes):
    # by default, dont run any printer
    printers_to_run = []
    if args.printers_to_run:
        printers_to_run = [p for p in all_printer_classes if
                           p.ARGUMENT in args.printers_to_run]
    return printers_to_run


if __name__ == '__main__':
    main()<|MERGE_RESOLUTION|>--- conflicted
+++ resolved
@@ -117,12 +117,9 @@
                  UnusedStateVars,
                  TxOrigin,
                  Assembly,
-<<<<<<< HEAD
+                 LowLevelCalls,
+                 NamingConvention,
                  ConstCandidateStateVars]
-=======
-                 LowLevelCalls,
-                 NamingConvention]
->>>>>>> 91cd1392
 
     from slither.printers.summary.function import FunctionSummary
     from slither.printers.summary.contract import ContractSummary

"""
Module detecting constant functions
Recursively check the called functions
"""
from slither.detectors.abstract_detector import AbstractDetector, DetectorClassification
from slither.formatters.attributes.const_functions import format


class ConstantFunctionsState(AbstractDetector):
    """
    Constant function detector
    """

    ARGUMENT = "constant-function-state"  # run the detector with slither.py --ARGUMENT
    HELP = "Constant functions changing the state"  # help information
    IMPACT = DetectorClassification.MEDIUM
    CONFIDENCE = DetectorClassification.MEDIUM

    WIKI = "https://github.com/crytic/slither/wiki/Detector-Documentation#constant-functions-changing-the-state"

    WIKI_TITLE = "Constant functions changing the state"
    WIKI_DESCRIPTION = """
<<<<<<< HEAD
Functions declared as `constant`/`pure`/`view` changing the state.
=======
Functions declared as `constant`/`pure`/`view` change the state.
>>>>>>> 88954ac6

`constant`/`pure`/`view` was not enforced prior to Solidity 0.5.
Starting from Solidity 0.5, a call to a `constant`/`pure`/`view` function uses the `STATICCALL` opcode, which reverts in case of state modification.

As a result, a call to an [incorrectly labeled function may trap a contract compiled with Solidity 0.5](https://solidity.readthedocs.io/en/develop/050-breaking-changes.html#interoperability-with-older-contracts)."""

    WIKI_EXPLOIT_SCENARIO = """
```solidity
contract Constant{
    uint counter;
    function get() public view returns(uint){
       counter = counter +1;
       return counter
    }
}
```
<<<<<<< HEAD
`Constant` was deployed with Solidity 0.4.25. Bob writes a smart contract interacting with `Constant` in Solidity 0.5.0. 
All the calls to `get` revert, breaking Bob's smart contract execution."""

    WIKI_RECOMMENDATION = (
        "Ensure that the attributes of contracts compiled prior to Solidity 0.5.0 are correct."
=======
`Constant` was deployed with Solidity 0.4.25. Bob writes a smart contract that interacts with `Constant` in Solidity 0.5.0. 
All the calls to `get` revert, breaking Bob's smart contract execution."""

    WIKI_RECOMMENDATION = (
        "Ensure that attributes of contracts compiled prior to Solidity 0.5.0 are correct."
>>>>>>> 88954ac6
    )

    def _detect(self):
        """ Detect the constant function changing the state

        Recursively visit the calls
        Returns:
            list: {'vuln', 'filename,'contract','func','#varsWritten'}
        """
        results = []
        if self.slither.solc_version and self.slither.solc_version >= "0.5.0":
            return results
        for c in self.contracts:
            for f in c.functions:
                if f.contract_declarer != c:
                    continue
                if f.view or f.pure:
                    variables_written = f.all_state_variables_written()
                    if variables_written:
                        attr = "view" if f.view else "pure"

                        info = [f, f" is declared {attr} but changes state variables:\n"]

                        for variable_written in variables_written:
                            info += ["\t- ", variable_written, "\n"]

                        res = self.generate_result(info, {"contains_assembly": False})

                        results.append(res)

        return results

    @staticmethod
    def _format(slither, result):
        format(slither, result)<|MERGE_RESOLUTION|>--- conflicted
+++ resolved
@@ -20,11 +20,7 @@
 
     WIKI_TITLE = "Constant functions changing the state"
     WIKI_DESCRIPTION = """
-<<<<<<< HEAD
-Functions declared as `constant`/`pure`/`view` changing the state.
-=======
 Functions declared as `constant`/`pure`/`view` change the state.
->>>>>>> 88954ac6
 
 `constant`/`pure`/`view` was not enforced prior to Solidity 0.5.
 Starting from Solidity 0.5, a call to a `constant`/`pure`/`view` function uses the `STATICCALL` opcode, which reverts in case of state modification.
@@ -41,19 +37,11 @@
     }
 }
 ```
-<<<<<<< HEAD
-`Constant` was deployed with Solidity 0.4.25. Bob writes a smart contract interacting with `Constant` in Solidity 0.5.0. 
-All the calls to `get` revert, breaking Bob's smart contract execution."""
-
-    WIKI_RECOMMENDATION = (
-        "Ensure that the attributes of contracts compiled prior to Solidity 0.5.0 are correct."
-=======
 `Constant` was deployed with Solidity 0.4.25. Bob writes a smart contract that interacts with `Constant` in Solidity 0.5.0. 
 All the calls to `get` revert, breaking Bob's smart contract execution."""
 
     WIKI_RECOMMENDATION = (
         "Ensure that attributes of contracts compiled prior to Solidity 0.5.0 are correct."
->>>>>>> 88954ac6
     )
 
     def _detect(self):

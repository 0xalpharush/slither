""""
    Contract module
"""
import logging
<<<<<<< HEAD
from typing import Optional, List, Dict, Callable, Tuple, TYPE_CHECKING
=======
from pathlib import Path

from crytic_compile.platform import Type as PlatformType
>>>>>>> 72b609be

from slither.core.children.child_slither import ChildSlither
from slither.core.source_mapping.source_mapping import SourceMapping


from slither.utils.erc import (
    ERC20_signatures,
    ERC165_signatures,
    ERC223_signatures,
    ERC721_signatures,
    ERC1820_signatures,
    ERC777_signatures,
)
from slither.core.declarations.function import Function
<<<<<<< HEAD
=======
from slither.utils.erc import ERC20_signatures, \
    ERC165_signatures, ERC223_signatures, ERC721_signatures, \
    ERC1820_signatures, ERC777_signatures
from slither.utils.tests_pattern import is_test_contract
>>>>>>> 72b609be

if TYPE_CHECKING:
    from slither.utils.type_helpers import LibraryCallType, HighLevelCallType
    from slither.core.declarations import Enum, Event, Modifier
    from slither.core.declarations import Structure
    from slither.slithir.variables.variable import SlithIRVariable
    from slither.core.variables.variable import Variable
    from slither.core.variables.state_variable import StateVariable

LOGGER = logging.getLogger("Contract")


class Contract(ChildSlither, SourceMapping):
    """
    Contract class
    """

    def __init__(self):
        super(Contract, self).__init__()

        self._name: Optional[str] = None
        self._id: Optional[int] = None
        self._inheritance: List["Contract"] = []  # all contract inherited, c3 linearization
        self._immediate_inheritance: List["Contract"] = []  # immediate inheritance

        # Constructors called on contract's definition
        # contract B is A(1) { ..
        self._explicit_base_constructor_calls: List["Contract"] = []

        self._enums: Dict[str, "Enum"] = {}
        self._structures: Dict[str, "Structure"] = {}
        self._events: Dict[str, "Event"] = {}
        self._variables: Dict[str, "StateVariable"] = {}
        self._variables_ordered: List["StateVariable"] = []  # contain also shadowed variables
        self._modifiers: Dict[str, "Modifier"] = {}
        self._functions: Dict[str, "Function"] = {}

        self._using_for: Dict[str, List[str]] = {}
        self._kind: Optional[str] = None

        self._signatures: Optional[List[str]] = None
        self._signatures_declared: Optional[List[str]] = None

        self._is_upgradeable: Optional[bool] = None
        self._is_upgradeable_proxy: Optional[bool] = None

        self._initial_state_variables: List["StateVariable"] = []  # ssa

        self._is_incorrectly_parsed: bool = False

    ###################################################################################
    ###################################################################################
    # region General's properties
    ###################################################################################
    ###################################################################################

    @property
    def name(self) -> str:
        """str: Name of the contract."""
        assert self._name
        return self._name

    @property
    def id(self) -> int:
        """Unique id."""
        assert self._id
        return self._id

    @property
    def contract_kind(self) -> Optional[str]:
        """
        contract_kind can be None if the legacy ast format is used
        :return:
        """
        return self._kind

    # endregion
    ###################################################################################
    ###################################################################################
    # region Structures
    ###################################################################################
    ###################################################################################

    @property
    def structures(self) -> List["Structure"]:
        """
            list(Structure): List of the structures
        """
        return list(self._structures.values())

    @property
    def structures_inherited(self) -> List["Structure"]:
        """
            list(Structure): List of the inherited structures
        """
        return [s for s in self.structures if s.contract != self]

    @property
    def structures_declared(self) -> List["Structure"]:
        """
            list(Structues): List of the structures declared within the contract (not inherited)
        """
        return [s for s in self.structures if s.contract == self]

    def structures_as_dict(self) -> Dict[str, "Structure"]:
        return self._structures

    # endregion
    ###################################################################################
    ###################################################################################
    # region Enums
    ###################################################################################
    ###################################################################################

    @property
    def enums(self) -> List["Enum"]:
        return list(self._enums.values())

    @property
    def enums_inherited(self) -> List["Enum"]:
        """
            list(Enum): List of the inherited enums
        """
        return [e for e in self.enums if e.contract != self]

    @property
    def enums_declared(self) -> List["Enum"]:
        """
            list(Enum): List of the enums declared within the contract (not inherited)
        """
        return [e for e in self.enums if e.contract == self]

    def enums_as_dict(self) -> Dict[str, "Enum"]:
        return self._enums

    # endregion
    ###################################################################################
    ###################################################################################
    # region Events
    ###################################################################################
    ###################################################################################

    @property
    def events(self) -> List["Event"]:
        """
            list(Event): List of the events
        """
        return list(self._events.values())

    @property
    def events_inherited(self) -> List["Event"]:
        """
            list(Event): List of the inherited events
        """
        return [e for e in self.events if e.contract != self]

    @property
    def events_declared(self) -> List["Event"]:
        """
            list(Event): List of the events declared within the contract (not inherited)
        """
        return [e for e in self.events if e.contract == self]

    def events_as_dict(self) -> Dict[str, "Event"]:
        return self._events

    # endregion
    ###################################################################################
    ###################################################################################
    # region Using for
    ###################################################################################
    ###################################################################################

    @property
    def using_for(self) -> Dict[str, List[str]]:
        return self._using_for

    def reverse_using_for(self, name: str) -> List[str]:
        """
            Returns:
            (list)
        """
        return self._using_for[name]

    # endregion
    ###################################################################################
    ###################################################################################
    # region Variables
    ###################################################################################
    ###################################################################################

    @property
    def variables(self) -> List["StateVariable"]:
        """
            list(StateVariable): List of the state variables. Alias to self.state_variables
        """
        return list(self.state_variables)

    def variables_as_dict(self) -> Dict[str, "StateVariable"]:
        return self._variables

    @property
    def state_variables(self) -> List["StateVariable"]:
        """
            list(StateVariable): List of the state variables.
        """
        return list(self._variables.values())

    @property
    def state_variables_ordered(self) -> List["StateVariable"]:
        """
            list(StateVariable): List of the state variables by order of declaration. Contains also shadowed variables
        """
        return list(self._variables_ordered)

    @property
    def state_variables_inherited(self) -> List["StateVariable"]:
        """
            list(StateVariable): List of the inherited state variables
        """
        return [s for s in self.state_variables if s.contract != self]

    @property
    def state_variables_declared(self) -> List["StateVariable"]:
        """
            list(StateVariable): List of the state variables declared within the contract (not inherited)
        """
        return [s for s in self.state_variables if s.contract == self]

    @property
    def slithir_variables(self) -> List["SlithIRVariable"]:
        """
            List all of the slithir variables (non SSA)
        """
        slithir_variables = [f.slithir_variables for f in self.functions + self.modifiers]  # type: ignore
        slithir_variables = [item for sublist in slithir_variables for item in sublist]
        return list(set(slithir_variables))

    # endregion
    ###################################################################################
    ###################################################################################
    # region Constructors
    ###################################################################################
    ###################################################################################

    @property
    def constructor(self) -> Optional["Function"]:
        """
            Return the contract's immediate constructor.
            If there is no immediate constructor, returns the first constructor
            executed, following the c3 linearization
            Return None if there is no constructor.
        """
        cst = self.constructors_declared
        if cst:
            return cst
        for inherited_contract in self.inheritance:
            cst = inherited_contract.constructors_declared
            if cst:
                return cst
        return None

    @property
    def constructors_declared(self) -> Optional["Function"]:
        return next(
            (
                func
                for func in self.functions
                if func.is_constructor and func.contract_declarer == self
            ),
            None,
        )

    @property
    def constructors(self) -> List["Function"]:
        """
            Return the list of constructors (including inherited)
        """
        return [func for func in self.functions if func.is_constructor]

    @property
    def explicit_base_constructor_calls(self) -> List["Function"]:
        """
            list(Function): List of the base constructors called explicitly by this contract definition.

                            Base constructors called by any constructor definition will not be included.
                            Base constructors implicitly called by the contract definition (without
                            parenthesis) will not be included.

                            On "contract B is A(){..}" it returns the constructor of A
        """
        return [c.constructor for c in self._explicit_base_constructor_calls if c.constructor]

    # endregion
    ###################################################################################
    ###################################################################################
    # region Functions and Modifiers
    ###################################################################################
    ###################################################################################

    @property
    def functions_signatures(self) -> List[str]:
        """
        Return the signatures of all the public/eterxnal functions/state variables
        :return: list(string) the signatures of all the functions that can be called
        """
        if self._signatures is None:
            sigs = [
                v.full_name for v in self.state_variables if v.visibility in ["public", "external"]
            ]

            sigs += set(
                [f.full_name for f in self.functions if f.visibility in ["public", "external"]]
            )
            self._signatures = list(set(sigs))
        return self._signatures

    @property
    def functions_signatures_declared(self) -> List[str]:
        """
        Return the signatures of the public/eterxnal functions/state variables that are declared by this contract
        :return: list(string) the signatures of all the functions that can be called and are declared by this contract
        """
        if self._signatures_declared is None:
            sigs = [
                v.full_name
                for v in self.state_variables_declared
                if v.visibility in ["public", "external"]
            ]

            sigs += set(
                [
                    f.full_name
                    for f in self.functions_declared
                    if f.visibility in ["public", "external"]
                ]
            )
            self._signatures_declared = list(set(sigs))
        return self._signatures_declared

    @property
    def functions(self) -> List["Function"]:
        """
            list(Function): List of the functions
        """
        return list(self._functions.values())

    def available_functions_as_dict(self) -> Dict[str, "Function"]:
        return {f.full_name: f for f in self._functions.values() if not f.is_shadowed}

    @property
    def functions_inherited(self) -> List["Function"]:
        """
            list(Function): List of the inherited functions
        """
        return [f for f in self.functions if f.contract_declarer != self]

    @property
    def functions_declared(self) -> List["Function"]:
        """
            list(Function): List of the functions defined within the contract (not inherited)
        """
        return [f for f in self.functions if f.contract_declarer == self]

    @property
    def functions_entry_points(self) -> List["Function"]:
        """
            list(Functions): List of public and external functions
        """
        return [
            f
            for f in self.functions
            if f.visibility in ["public", "external"] and not f.is_shadowed
        ]

    @property
    def modifiers(self) -> List["Modifier"]:
        """
            list(Modifier): List of the modifiers
        """
        return list(self._modifiers.values())

    def available_modifiers_as_dict(self) -> Dict[str, "Modifier"]:
        return {m.full_name: m for m in self._modifiers.values() if not m.is_shadowed}

    @property
    def modifiers_inherited(self) -> List["Modifier"]:
        """
            list(Modifier): List of the inherited modifiers
        """
        return [m for m in self.modifiers if m.contract_declarer != self]

    @property
    def modifiers_declared(self) -> List["Modifier"]:
        """
            list(Modifier): List of the modifiers defined within the contract (not inherited)
        """
        return [m for m in self.modifiers if m.contract_declarer == self]

    @property
    def functions_and_modifiers(self) -> List["Function"]:
        """
            list(Function|Modifier): List of the functions and modifiers
        """
        return self.functions + self.modifiers  # type: ignore

    @property
    def functions_and_modifiers_inherited(self) -> List["Function"]:
        """
            list(Function|Modifier): List of the inherited functions and modifiers
        """
        return self.functions_inherited + self.modifiers_inherited  # type: ignore

    @property
    def functions_and_modifiers_declared(self) -> List["Function"]:
        """
            list(Function|Modifier): List of the functions and modifiers defined within the contract (not inherited)
        """
        return self.functions_declared + self.modifiers_declared  # type: ignore

    def available_elements_from_inheritances(
        self,
        elements: Dict[str, "Function"],
        getter_available: Callable[["Contract"], List["Function"]],
    ) -> Dict[str, "Function"]:
        """

        :param elements: dict(canonical_name -> elements)
        :param getter_available: fun x
        :return:
        """
        # keep track of the contracts visited
        # to prevent an ovveride due to multiple inheritance of the same contract
        # A is B, C, D is C, --> the second C was already seen
        inherited_elements: Dict[str, "Function"] = {}
        accessible_elements = {}
        contracts_visited = []
        for father in self.inheritance_reverse:
            functions: Dict[str, "Function"] = {
                v.full_name: v
                for v in getter_available(father)
                if v.contract not in contracts_visited
            }
            contracts_visited.append(father)
            inherited_elements.update(functions)

        for element in inherited_elements.values():
            accessible_elements[element.full_name] = elements[element.canonical_name]

        return accessible_elements

    # endregion
    ###################################################################################
    ###################################################################################
    # region Inheritance
    ###################################################################################
    ###################################################################################

    @property
    def inheritance(self) -> List["Contract"]:
        """
            list(Contract): Inheritance list. Order: the first elem is the first father to be executed
        """
        return list(self._inheritance)

    @property
    def immediate_inheritance(self) -> List["Contract"]:
        """
            list(Contract): List of contracts immediately inherited from (fathers). Order: order of declaration.
        """
        return list(self._immediate_inheritance)

    @property
    def inheritance_reverse(self) -> List["Contract"]:
        """
            list(Contract): Inheritance list. Order: the last elem is the first father to be executed
        """
        return list(reversed(self._inheritance))

    def setInheritance(
        self,
        inheritance: List["Contract"],
        immediate_inheritance: List["Contract"],
        called_base_constructor_contracts: List["Contract"],
    ):
        self._inheritance = inheritance
        self._immediate_inheritance = immediate_inheritance
        self._explicit_base_constructor_calls = called_base_constructor_contracts

    @property
    def derived_contracts(self) -> List["Contract"]:
        """
            list(Contract): Return the list of contracts derived from self
        """
        candidates = self.slither.contracts
        return [c for c in candidates if self in c.inheritance]

    # endregion
    ###################################################################################
    ###################################################################################
    # region Getters from/to object
    ###################################################################################
    ###################################################################################

    def get_functions_reading_from_variable(self, variable: "Variable") -> List["Function"]:
        """
            Return the functions reading the variable
        """
        return [f for f in self.functions if f.is_reading(variable)]

    def get_functions_writing_to_variable(self, variable: "Variable") -> List["Function"]:
        """
            Return the functions writting the variable
        """
        return [f for f in self.functions if f.is_writing(variable)]

    def get_function_from_signature(self, function_signature: str) -> Optional["Function"]:
        """
            Return a function from a signature
        Args:
            function_signature (str): signature of the function (without return statement)
        Returns:
            Function
        """
        return next(
            (f for f in self.functions if f.full_name == function_signature and not f.is_shadowed),
            None,
        )

    def get_modifier_from_signature(self, modifier_signature: str) -> Optional["Modifier"]:
        """
            Return a modifier from a signature

            :param modifier_signature:
        """
        return next(
            (m for m in self.modifiers if m.full_name == modifier_signature and not m.is_shadowed),
            None,
        )

    def get_function_from_canonical_name(self, canonical_name: str) -> Optional["Function"]:
        """
            Return a function from a a canonical name (contract.signature())
        Args:
            canonical_name (str): canonical name of the function (without return statement)
        Returns:
            Function
        """
        return next((f for f in self.functions if f.canonical_name == canonical_name), None)

    def get_modifier_from_canonical_name(self, canonical_name: str) -> Optional["Modifier"]:
        """
            Return a modifier from a canonical name (contract.signature())
        Args:
            canonical_name (str): canonical name of the modifier
        Returns:
            Modifier
        """
        return next((m for m in self.modifiers if m.canonical_name == canonical_name), None)

    def get_state_variable_from_name(self, variable_name: str) -> Optional["StateVariable"]:
        """
            Return a state variable from a name

            :param variable_name:
        """
        return next((v for v in self.state_variables if v.name == variable_name), None)

    def get_state_variable_from_canonical_name(
        self, canonical_name: str
    ) -> Optional["StateVariable"]:
        """
            Return a state variable from a canonical_name
        Args:
            canonical_name (str): name of the variable
        Returns:
            StateVariable
        """
        return next((v for v in self.state_variables if v.name == canonical_name), None)

    def get_structure_from_name(self, structure_name: str) -> Optional["Structure"]:
        """
            Return a structure from a name
        Args:
            structure_name (str): name of the structure
        Returns:
            Structure
        """
        return next((st for st in self.structures if st.name == structure_name), None)

    def get_structure_from_canonical_name(self, structure_name: str) -> Optional["Structure"]:
        """
            Return a structure from a canonical name
        Args:
            structure_name (str): canonical name of the structure
        Returns:
            Structure
        """
        return next((st for st in self.structures if st.canonical_name == structure_name), None)

    def get_event_from_signature(self, event_signature: str) -> Optional["Event"]:
        """
            Return an event from a signature
        Args:
            event_signature (str): signature of the event
        Returns:
            Event
        """
        return next((e for e in self.events if e.full_name == event_signature), None)

    def get_event_from_canonical_name(self, event_canonical_name: str) -> Optional["Event"]:
        """
            Return an event from a canonical name
        Args:
            event_canonical_name (str): name of the event
        Returns:
            Event
        """
        return next((e for e in self.events if e.canonical_name == event_canonical_name), None)

    def get_enum_from_name(self, enum_name: str) -> Optional["Enum"]:
        """
            Return an enum from a name
        Args:
            enum_name (str): name of the enum
        Returns:
            Enum
        """
        return next((e for e in self.enums if e.name == enum_name), None)

    def get_enum_from_canonical_name(self, enum_name) -> Optional["Enum"]:
        """
            Return an enum from a canonical name
        Args:
            enum_name (str): canonical name of the enum
        Returns:
            Enum
        """
        return next((e for e in self.enums if e.canonical_name == enum_name), None)

    def get_functions_overridden_by(self, function: "Function") -> List["Function"]:
        """
            Return the list of functions overriden by the function
        Args:
            (core.Function)
        Returns:
            list(core.Function)

        """
        candidatess = [c.functions_declared for c in self.inheritance]
        candidates = [candidate for sublist in candidatess for candidate in sublist]
        return [f for f in candidates if f.full_name == function.full_name]

    # endregion
    ###################################################################################
    ###################################################################################
    # region Recursive getters
    ###################################################################################
    ###################################################################################

    @property
    def all_functions_called(self) -> List["Function"]:
        """
            list(Function): List of functions reachable from the contract
            Includes super, and private/internal functions not shadowed
        """
        all_calls = [f for f in self.functions + self.modifiers if not f.is_shadowed]  # type: ignore
        all_callss = [f.all_internal_calls() for f in all_calls] + [all_calls]
        all_calls = [item for sublist in all_callss for item in sublist]
        all_calls = list(set(all_calls))

        all_constructors = [c.constructor for c in self.inheritance if c.constructor]
        all_constructors = list(set(all_constructors))

        set_all_calls = set(all_calls + all_constructors)

        return [c for c in set_all_calls if isinstance(c, Function)]

    @property
    def all_state_variables_written(self) -> List["StateVariable"]:
        """
            list(StateVariable): List all of the state variables written
        """
        all_state_variables_written = [
            f.all_state_variables_written() for f in self.functions + self.modifiers  # type: ignore
        ]
        all_state_variables_written = [
            item for sublist in all_state_variables_written for item in sublist
        ]
        return list(set(all_state_variables_written))

    @property
    def all_state_variables_read(self) -> List["StateVariable"]:
        """
            list(StateVariable): List all of the state variables read
        """
        all_state_variables_read = [
            f.all_state_variables_read() for f in self.functions + self.modifiers  # type: ignore
        ]
        all_state_variables_read = [
            item for sublist in all_state_variables_read for item in sublist
        ]
        return list(set(all_state_variables_read))

    @property
    def all_library_calls(self) -> List["LibraryCallType"]:
        """
            list((Contract, Function): List all of the libraries func called
        """
        all_high_level_calls = [f.all_library_calls() for f in self.functions + self.modifiers]  # type: ignore
        all_high_level_calls = [item for sublist in all_high_level_calls for item in sublist]
        return list(set(all_high_level_calls))

    @property
    def all_high_level_calls(self) -> List["HighLevelCallType"]:
        """
            list((Contract, Function|Variable)): List all of the external high level calls
        """
        all_high_level_calls = [f.all_high_level_calls() for f in self.functions + self.modifiers]  # type: ignore
        all_high_level_calls = [item for sublist in all_high_level_calls for item in sublist]
        return list(set(all_high_level_calls))

    # endregion
    ###################################################################################
    ###################################################################################
    # region Summary information
    ###################################################################################
    ###################################################################################

    def get_summary(
        self, include_shadowed=True
    ) -> Tuple[str, List[str], List[str], List[str], List[str]]:
        """ Return the function summary

        :param include_shadowed: boolean to indicate if shadowed functions should be included (default True)
        Returns:
            (str, list, list, list, list): (name, inheritance, variables, fuction summaries, modifier summaries)
        """
        func_summaries = [
            f.get_summary() for f in self.functions if (not f.is_shadowed or include_shadowed)
        ]
        modif_summaries = [
            f.get_summary() for f in self.modifiers if (not f.is_shadowed or include_shadowed)
        ]
        return (
            self.name,
            [str(x) for x in self.inheritance],
            [str(x) for x in self.variables],
            func_summaries,
            modif_summaries,
        )

    def is_signature_only(self) -> bool:
        """ Detect if the contract has only abstract functions

        Returns:
            bool: true if the function are abstract functions
        """
        return all((not f.is_implemented) for f in self.functions)

    # endregion
    ###################################################################################
    ###################################################################################
    # region ERC conformance
    ###################################################################################
    ###################################################################################

    def ercs(self) -> List[str]:
        """
        Return the ERC implemented
        :return: list of string
        """
        all_erc = [
            ("ERC20", lambda x: x.is_erc20()),
            ("ERC165", lambda x: x.is_erc165()),
            ("ERC1820", lambda x: x.is_erc1820()),
            ("ERC223", lambda x: x.is_erc223()),
            ("ERC721", lambda x: x.is_erc721()),
            ("ERC777", lambda x: x.is_erc777()),
        ]

        return [erc[0] for erc in all_erc if erc[1](self)]

    def is_erc20(self) -> bool:
        """
            Check if the contract is an erc20 token

            Note: it does not check for correct return values
        :return: Returns a true if the contract is an erc20
        """
        full_names = self.functions_signatures
        return all((s in full_names for s in ERC20_signatures))

    def is_erc165(self) -> bool:
        """
            Check if the contract is an erc165 token

            Note: it does not check for correct return values
        :return: Returns a true if the contract is an erc165
        """
        full_names = self.functions_signatures
        return all((s in full_names for s in ERC165_signatures))

    def is_erc1820(self) -> bool:
        """
            Check if the contract is an erc1820

            Note: it does not check for correct return values
        :return: Returns a true if the contract is an erc165
        """
        full_names = self.functions_signatures
        return all((s in full_names for s in ERC1820_signatures))

    def is_erc223(self) -> bool:
        """
            Check if the contract is an erc223 token

            Note: it does not check for correct return values
        :return: Returns a true if the contract is an erc223
        """
        full_names = self.functions_signatures
        return all((s in full_names for s in ERC223_signatures))

    def is_erc721(self) -> bool:
        """
            Check if the contract is an erc721 token

            Note: it does not check for correct return values
        :return: Returns a true if the contract is an erc721
        """
        full_names = self.functions_signatures
        return all((s in full_names for s in ERC721_signatures))

    def is_erc777(self) -> bool:
        """
            Check if the contract is an erc777

            Note: it does not check for correct return values
        :return: Returns a true if the contract is an erc165
        """
        full_names = self.functions_signatures
        return all((s in full_names for s in ERC777_signatures))

<<<<<<< HEAD
    def is_possible_erc20(self) -> bool:
=======
    @property
    def is_token(self) -> bool:
        """
        Check if the contract follows one of the standard ERC token
        :return:
        """
        return self.is_erc20() or self.is_erc721() or self.is_erc165() or self.is_erc223() or self.is_erc777()

    def is_possible_erc20(self):
>>>>>>> 72b609be
        """
        Checks if the provided contract could be attempting to implement ERC20 standards.
        :param contract: The contract to check for token compatibility.
        :return: Returns a boolean indicating if the provided contract met the token standard.
        """
        # We do not check for all the functions, as name(), symbol(), might give too many FPs
        full_names = self.functions_signatures
        return (
            "transfer(address,uint256)" in full_names
            or "transferFrom(address,address,uint256)" in full_names
            or "approve(address,uint256)" in full_names
        )

    def is_possible_erc721(self) -> bool:
        """
        Checks if the provided contract could be attempting to implement ERC721 standards.
        :param contract: The contract to check for token compatibility.
        :return: Returns a boolean indicating if the provided contract met the token standard.
        """
        # We do not check for all the functions, as name(), symbol(), might give too many FPs
        full_names = self.functions_signatures
<<<<<<< HEAD
        return (
            "ownerOf(uint256)" in full_names
            or "safeTransferFrom(address,address,uint256,bytes)" in full_names
            or "safeTransferFrom(address,address,uint256)" in full_names
            or "setApprovalForAll(address,bool)" in full_names
            or "getApproved(uint256)" in full_names
            or "isApprovedForAll(address,address)" in full_names
        )
=======
        return ('ownerOf(uint256)' in full_names or
                'safeTransferFrom(address,address,uint256,bytes)' in full_names or
                'safeTransferFrom(address,address,uint256)' in full_names or
                'setApprovalForAll(address,bool)' in full_names or
                'getApproved(uint256)' in full_names or
                'isApprovedForAll(address,address)' in full_names)

    @property
    def is_possible_token(self) -> bool:
        """
        Check if the contract is a potential token (it might not implement all the functions)
        :return:
        """
        return self.is_possible_erc20() or self.is_possible_erc721()
>>>>>>> 72b609be

    # endregion
    ###################################################################################
    ###################################################################################
    # region Dependencies
    ###################################################################################
    ###################################################################################

    def is_from_dependency(self) -> bool:
        if self.slither.crytic_compile is None:
            return False
        return self.slither.crytic_compile.is_dependency(self.source_mapping["filename_absolute"])

    # endregion
    ###################################################################################
    ###################################################################################
    # region Test
    ###################################################################################
    ###################################################################################

    @property
    def is_truffle_migration(self) -> bool:
        """
        Return true if the contract is the Migrations contract needed for Truffle
        :return:
        """
        if self.slither.crytic_compile:
            if self.slither.crytic_compile.platform == PlatformType.TRUFFLE:
                if self.name == 'Migrations':
                    paths = Path(self.source_mapping['filename_absolute']).parts
                    if len(paths) >= 2:
                        return paths[-2] == 'contracts' and paths[-1] == 'migrations.sol'
        return False

    @property
    def is_test(self) -> bool:
        return is_test_contract(self) or self.is_truffle_migration

    # endregion
    ###################################################################################
    ###################################################################################
    # region Function analyses
    ###################################################################################
    ###################################################################################

    def update_read_write_using_ssa(self):
        for function in self.functions + self.modifiers:
            function.update_read_write_using_ssa()

    # endregion
    ###################################################################################
    ###################################################################################
    # region Upgradeability
    ###################################################################################
    ###################################################################################

    @property
    def is_upgradeable(self) -> bool:
        if self._is_upgradeable is None:
            self._is_upgradeable = False
            initializable = self.slither.get_contract_from_name("Initializable")
            if initializable:
                if initializable in self.inheritance:
                    self._is_upgradeable = True
            else:
                for c in self.inheritance + [self]:
                    # This might lead to false positive
                    if "upgradeable" in c.name.lower() or "upgradable" in c.name.lower():
                        self._is_upgradeable = True
                        break
        return self._is_upgradeable

    @property
    def is_upgradeable_proxy(self) -> bool:
        from slither.core.cfg.node import NodeType
        from slither.slithir.operations import LowLevelCall

        if self._is_upgradeable_proxy is None:
            self._is_upgradeable_proxy = False
            for f in self.functions:
                if f.is_fallback:
                    for node in f.all_nodes():
                        for ir in node.irs:
                            if isinstance(ir, LowLevelCall) and ir.function_name == "delegatecall":
                                self._is_upgradeable_proxy = True
                                return self._is_upgradeable_proxy
                        if node.type == NodeType.ASSEMBLY:
                            inline_asm = node.inline_asm
                            if inline_asm:
                                if "delegatecall" in inline_asm:
                                    self._is_upgradeable_proxy = True
                                    return self._is_upgradeable_proxy
        return self._is_upgradeable_proxy

    # endregion
    ###################################################################################
    ###################################################################################
    # region Internals
    ###################################################################################
    ###################################################################################

    @property
    def is_incorrectly_constructed(self) -> bool:
        """
        Return true if there was an internal Slither's issue when analyzing the contract
        :return:
        """
        return self._is_incorrectly_parsed

    # endregion
    ###################################################################################
    ###################################################################################
    # region Built in definitions
    ###################################################################################
    ###################################################################################

    def __eq__(self, other):
        if isinstance(other, str):
            return other == self.name
        return NotImplemented

    def __neq__(self, other):
        if isinstance(other, str):
            return other != self.name
        return NotImplemented

    def __str__(self):
        return self.name

    # endregion<|MERGE_RESOLUTION|>--- conflicted
+++ resolved
@@ -2,34 +2,20 @@
     Contract module
 """
 import logging
-<<<<<<< HEAD
+from pathlib import Path
+
+from crytic_compile.platform import Type as PlatformType
 from typing import Optional, List, Dict, Callable, Tuple, TYPE_CHECKING
-=======
-from pathlib import Path
-
-from crytic_compile.platform import Type as PlatformType
->>>>>>> 72b609be
 
 from slither.core.children.child_slither import ChildSlither
 from slither.core.source_mapping.source_mapping import SourceMapping
 
 
-from slither.utils.erc import (
-    ERC20_signatures,
-    ERC165_signatures,
-    ERC223_signatures,
-    ERC721_signatures,
-    ERC1820_signatures,
-    ERC777_signatures,
-)
 from slither.core.declarations.function import Function
-<<<<<<< HEAD
-=======
 from slither.utils.erc import ERC20_signatures, \
     ERC165_signatures, ERC223_signatures, ERC721_signatures, \
     ERC1820_signatures, ERC777_signatures
 from slither.utils.tests_pattern import is_test_contract
->>>>>>> 72b609be
 
 if TYPE_CHECKING:
     from slither.utils.type_helpers import LibraryCallType, HighLevelCallType
@@ -873,9 +859,6 @@
         full_names = self.functions_signatures
         return all((s in full_names for s in ERC777_signatures))
 
-<<<<<<< HEAD
-    def is_possible_erc20(self) -> bool:
-=======
     @property
     def is_token(self) -> bool:
         """
@@ -884,8 +867,7 @@
         """
         return self.is_erc20() or self.is_erc721() or self.is_erc165() or self.is_erc223() or self.is_erc777()
 
-    def is_possible_erc20(self):
->>>>>>> 72b609be
+    def is_possible_erc20(self) -> bool:
         """
         Checks if the provided contract could be attempting to implement ERC20 standards.
         :param contract: The contract to check for token compatibility.
@@ -907,7 +889,6 @@
         """
         # We do not check for all the functions, as name(), symbol(), might give too many FPs
         full_names = self.functions_signatures
-<<<<<<< HEAD
         return (
             "ownerOf(uint256)" in full_names
             or "safeTransferFrom(address,address,uint256,bytes)" in full_names
@@ -916,13 +897,6 @@
             or "getApproved(uint256)" in full_names
             or "isApprovedForAll(address,address)" in full_names
         )
-=======
-        return ('ownerOf(uint256)' in full_names or
-                'safeTransferFrom(address,address,uint256,bytes)' in full_names or
-                'safeTransferFrom(address,address,uint256)' in full_names or
-                'setApprovalForAll(address,bool)' in full_names or
-                'getApproved(uint256)' in full_names or
-                'isApprovedForAll(address,address)' in full_names)
 
     @property
     def is_possible_token(self) -> bool:
@@ -931,7 +905,6 @@
         :return:
         """
         return self.is_possible_erc20() or self.is_possible_erc721()
->>>>>>> 72b609be
 
     # endregion
     ###################################################################################

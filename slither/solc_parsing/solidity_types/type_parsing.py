import logging
import re
from typing import List, TYPE_CHECKING, Union, Dict, ValuesView

from slither.core.declarations.custom_error_contract import CustomErrorContract
from slither.core.declarations.custom_error_top_level import CustomErrorTopLevel
from slither.core.declarations.function_contract import FunctionContract
from slither.core.expressions.literal import Literal
from slither.core.solidity_types import TypeAlias
from slither.core.solidity_types.array_type import ArrayType
from slither.core.solidity_types.elementary_type import (
    ElementaryType,
    ElementaryTypeName,
)
from slither.core.solidity_types.function_type import FunctionType
from slither.core.solidity_types.mapping_type import MappingType
from slither.core.solidity_types.type import Type
from slither.core.solidity_types.user_defined_type import UserDefinedType
from slither.core.variables.function_type_variable import FunctionTypeVariable
from slither.exceptions import SlitherError
from slither.solc_parsing.exceptions import ParsingError
from slither.solc_parsing.expressions.expression_parsing import CallerContextExpression

if TYPE_CHECKING:
    from slither.core.declarations import Structure, Enum
    from slither.core.declarations.contract import Contract
    from slither.core.compilation_unit import SlitherCompilationUnit
    from slither.solc_parsing.slither_compilation_unit_solc import SlitherCompilationUnitSolc

logger = logging.getLogger("TypeParsing")

# pylint: disable=anomalous-backslash-in-string


class UnknownType:  # pylint: disable=too-few-public-methods
    def __init__(self, name):
        self._name = name

    @property
    def name(self):
        return self._name


def _find_from_type_name(  # pylint: disable=too-many-locals,too-many-branches,too-many-statements,too-many-arguments
    name: str,
    functions_direct_access: List["Function"],
    contracts_direct_access: List["Contract"],
    structures_direct_access: List["Structure"],
    all_structures: ValuesView["Structure"],
    enums_direct_access: List["Enum"],
    all_enums: ValuesView["Enum"],
) -> Type:
    name_elementary = name.split(" ")[0]
    if "[" in name_elementary:
        name_elementary = name_elementary[0 : name_elementary.find("[")]
    if name_elementary in ElementaryTypeName:
        depth = name.count("[")
        if depth:
            return ArrayType(ElementaryType(name_elementary), Literal(depth, "uint256"))
        return ElementaryType(name_elementary)
    # We first look for contract
    # To avoid collision
    # Ex: a structure with the name of a contract
    name_contract = name
    if name_contract.startswith("contract "):
        name_contract = name_contract[len("contract ") :]
    if name_contract.startswith("library "):
        name_contract = name_contract[len("library ") :]
    var_type = next((c for c in contracts_direct_access if c.name == name_contract), None)

    if not var_type:
        var_type = next((st for st in structures_direct_access if st.name == name), None)
    if not var_type:
        var_type = next((e for e in enums_direct_access if e.name == name), None)
    if not var_type:
        # any contract can refer to another contract's enum
        enum_name = name
        if enum_name.startswith("enum "):
            enum_name = enum_name[len("enum ") :]
        elif enum_name.startswith("type(enum"):
            enum_name = enum_name[len("type(enum ") : -1]
        # all_enums = [c.enums for c in contracts]
        # all_enums = [item for sublist in all_enums for item in sublist]
        # all_enums += contract.slither.enums_top_level
        var_type = next((e for e in all_enums if e.name == enum_name), None)
        if not var_type:
            var_type = next((e for e in all_enums if e.canonical_name == enum_name), None)
    if not var_type:
        # any contract can refer to another contract's structure
        name_struct = name
        if name_struct.startswith("struct "):
            name_struct = name_struct[len("struct ") :]
            name_struct = name_struct.split(" ")[0]  # remove stuff like storage pointer at the end
        # all_structures = [c.structures for c in contracts]
        # all_structures = [item for sublist in all_structures for item in sublist]
        # all_structures += contract.slither.structures_top_level
        var_type = next((st for st in all_structures if st.name == name_struct), None)
        if not var_type:
            var_type = next((st for st in all_structures if st.canonical_name == name_struct), None)
        # case where struct xxx.xx[] where not well formed in the AST
        if not var_type:
            depth = 0
            while name_struct.endswith("[]"):
                name_struct = name_struct[0:-2]
                depth += 1
            var_type = next((st for st in all_structures if st.canonical_name == name_struct), None)
            if var_type:
                return ArrayType(UserDefinedType(var_type), Literal(depth, "uint256"))

    if not var_type:
        var_type = next((f for f in functions_direct_access if f.name == name), None)
    if not var_type:
        if name.startswith("function "):
            found = re.findall(
                r"function \(([ ()\[\]a-zA-Z0-9\.,]*?)\)(?: payable)?(?: (?:external|internal|pure|view))?(?: returns \(([a-zA-Z0-9() \.,]*)\))?",
                name,
            )
            assert len(found) == 1
            params = [v for v in found[0][0].split(",") if v != ""]
            return_values = (
                [v for v in found[0][1].split(",") if v != ""] if len(found[0]) > 1 else []
            )
            params = [
                _find_from_type_name(
                    p,
                    functions_direct_access,
                    contracts_direct_access,
                    structures_direct_access,
                    all_structures,
                    enums_direct_access,
                    all_enums,
                )
                for p in params
            ]
            return_values = [
                _find_from_type_name(
                    r,
                    functions_direct_access,
                    contracts_direct_access,
                    structures_direct_access,
                    all_structures,
                    enums_direct_access,
                    all_enums,
                )
                for r in return_values
            ]
            params_vars = []
            return_vars = []
            for p in params:
                var = FunctionTypeVariable()
                var.set_type(p)
                params_vars.append(var)
            for r in return_values:
                var = FunctionTypeVariable()
                var.set_type(r)
                return_vars.append(var)
            return FunctionType(params_vars, return_vars)
    if not var_type:
        if name.startswith("mapping("):
            # nested mapping declared with var
            if name.count("mapping(") == 1:
                found = re.findall(r"mapping\(([a-zA-Z0-9\.]*) => ([ a-zA-Z0-9\.\[\]]*)\)", name)
            else:
                found = re.findall(
                    r"mapping\(([a-zA-Z0-9\.]*) => (mapping\([=> a-zA-Z0-9\.\[\]]*\))\)",
                    name,
                )
            assert len(found) == 1
            from_ = found[0][0]
            to_ = found[0][1]

            from_type = _find_from_type_name(
                from_,
                functions_direct_access,
                contracts_direct_access,
                structures_direct_access,
                all_structures,
                enums_direct_access,
                all_enums,
            )
            to_type = _find_from_type_name(
                to_,
                functions_direct_access,
                contracts_direct_access,
                structures_direct_access,
                all_structures,
                enums_direct_access,
                all_enums,
            )

            return MappingType(from_type, to_type)

    if not var_type:
        raise ParsingError("Type not found " + str(name))
    return UserDefinedType(var_type)


def _add_type_references(type_found: Type, src: str, sl: "SlitherCompilationUnit"):

    if isinstance(type_found, UserDefinedType):
        type_found.type.add_reference_from_raw_source(src, sl)


# TODO: since the add of FileScope, we can probably refactor this function and makes it a lot simpler
def parse_type(
    t: Union[Dict, UnknownType],
    caller_context: Union[CallerContextExpression, "SlitherCompilationUnitSolc"],
) -> Type:
    """
    caller_context can be a SlitherCompilationUnitSolc because we recursively call the function
    and go up in the context's scope. If we are really lost we just go over the SlitherCompilationUnitSolc

    :param t:
    :type t:
    :param caller_context:
    :type caller_context:
    :return:
    :rtype:
    """
    # local import to avoid circular dependency
    # pylint: disable=too-many-locals,too-many-branches,too-many-statements
    # pylint: disable=import-outside-toplevel
    from slither.solc_parsing.expressions.expression_parsing import parse_expression
    from slither.solc_parsing.variables.function_type_variable import FunctionTypeVariableSolc
    from slither.solc_parsing.declarations.contract import ContractSolc
    from slither.solc_parsing.declarations.function import FunctionSolc
    from slither.solc_parsing.declarations.custom_error import CustomErrorSolc
    from slither.solc_parsing.declarations.structure_top_level import StructureTopLevelSolc
    from slither.solc_parsing.slither_compilation_unit_solc import SlitherCompilationUnitSolc
    from slither.solc_parsing.variables.top_level_variable import TopLevelVariableSolc

    sl: "SlitherCompilationUnit"
    renaming: Dict[str, str]
    user_defined_types: Dict[str, TypeAlias]
    # Note: for convenicence top level functions use the same parser than function in contract
    # but contract_parser is set to None
    if isinstance(caller_context, SlitherCompilationUnitSolc) or (
        isinstance(caller_context, FunctionSolc) and caller_context.contract_parser is None
    ):
        structures_direct_access: List["Structure"]
        if isinstance(caller_context, SlitherCompilationUnitSolc):
            sl = caller_context.compilation_unit
            next_context = caller_context
            renaming = {}
            user_defined_types = {}
        else:
            assert isinstance(caller_context, FunctionSolc)
            sl = caller_context.underlying_function.compilation_unit
            next_context = caller_context.slither_parser
            renaming = caller_context.underlying_function.file_scope.renaming
            user_defined_types = caller_context.underlying_function.file_scope.user_defined_types
        structures_direct_access = sl.structures_top_level
        all_structuress = [c.structures for c in sl.contracts]
        all_structures = [item for sublist in all_structuress for item in sublist]
        all_structures += structures_direct_access
        enums_direct_access = sl.enums_top_level
        all_enumss = [c.enums for c in sl.contracts]
        all_enums = [item for sublist in all_enumss for item in sublist]
        all_enums += enums_direct_access
        contracts = sl.contracts
        functions = []
    elif isinstance(caller_context, (StructureTopLevelSolc, CustomErrorSolc, TopLevelVariableSolc)):
        if isinstance(caller_context, StructureTopLevelSolc):
            scope = caller_context.underlying_structure.file_scope
        elif isinstance(caller_context, TopLevelVariableSolc):
            scope = caller_context.underlying_variable.file_scope
        else:
            assert isinstance(caller_context, CustomErrorSolc)
            custom_error = caller_context.underlying_custom_error
            if isinstance(custom_error, CustomErrorTopLevel):
                scope = custom_error.file_scope
            else:
                assert isinstance(custom_error, CustomErrorContract)
                scope = custom_error.contract.file_scope

        sl = caller_context.compilation_unit
        next_context = caller_context.slither_parser
        structures_direct_access = list(scope.structures.values())
        all_structuress = [c.structures for c in scope.contracts.values()]
        all_structures = [item for sublist in all_structuress for item in sublist]
        all_structures += structures_direct_access

        enums_direct_access = []
        all_enumss = [c.enums for c in scope.contracts.values()]
        all_enums = [item for sublist in all_enumss for item in sublist]
        all_enums += scope.enums.values()

        contracts = scope.contracts.values()
        functions = list(scope.functions)

        renaming = scope.renaming
        user_defined_types = scope.user_defined_types
    elif isinstance(caller_context, (ContractSolc, FunctionSolc)):
        sl = caller_context.compilation_unit
        if isinstance(caller_context, FunctionSolc):
            underlying_func = caller_context.underlying_function
            # If contract_parser is set to None, then underlying_function is a functionContract
            # See note above
            assert isinstance(underlying_func, FunctionContract)
            contract = underlying_func.contract
            next_context = caller_context.contract_parser
            scope = caller_context.underlying_function.file_scope
        else:
            contract = caller_context.underlying_contract
            next_context = caller_context
            scope = caller_context.underlying_contract.file_scope

        structures_direct_access = contract.structures
        structures_direct_access += contract.file_scope.structures.values()
        all_structuress = [c.structures for c in contract.file_scope.contracts.values()]
        all_structures = [item for sublist in all_structuress for item in sublist]
        all_structures += contract.file_scope.structures.values()
        enums_direct_access: List["Enum"] = contract.enums
        enums_direct_access += contract.file_scope.enums.values()
        all_enumss = [c.enums for c in contract.file_scope.contracts.values()]
        all_enums = [item for sublist in all_enumss for item in sublist]
        all_enums += contract.file_scope.enums.values()
        contracts = contract.file_scope.contracts.values()
        functions = contract.functions + contract.modifiers

        renaming = scope.renaming
        user_defined_types = scope.user_defined_types
    else:
        raise ParsingError(f"Incorrect caller context: {type(caller_context)}")

    is_compact_ast = caller_context.is_compact_ast
    if is_compact_ast:
        key = "nodeType"
    else:
        key = "name"

    if isinstance(t, UnknownType):
        name = t.name
        if name in renaming:
            name = renaming[name]
        if name in user_defined_types:
            return user_defined_types[name]
        return _find_from_type_name(
            name,
            functions,
            contracts,
            structures_direct_access,
            all_structures,
            enums_direct_access,
            all_enums,
        )

    if t[key] == "ElementaryTypeName":
        if is_compact_ast:
            return ElementaryType(t["name"])
        return ElementaryType(t["attributes"][key])

    if t[key] == "UserDefinedTypeName":
        if is_compact_ast:
<<<<<<< HEAD
            type_found = _find_from_type_name(
                t["typeDescriptions"]["typeString"],
=======
            name = t["typeDescriptions"]["typeString"]
            if name in renaming:
                name = renaming[name]
            if name in user_defined_types:
                return user_defined_types[name]
            return _find_from_type_name(
                name,
>>>>>>> 3a934a99
                functions,
                contracts,
                structures_direct_access,
                all_structures,
                enums_direct_access,
                all_enums,
            )
            _add_type_references(type_found, t["src"], sl)
            return type_found

        # Determine if we have a type node (otherwise we use the name node, as some older solc did not have 'type').
        type_name_key = "type" if "type" in t["attributes"] else key
<<<<<<< HEAD
        type_found = _find_from_type_name(
            t["attributes"][type_name_key],
=======

        name = t["attributes"][type_name_key]
        if name in renaming:
            name = renaming[name]
        if name in user_defined_types:
            return user_defined_types[name]
        return _find_from_type_name(
            name,
>>>>>>> 3a934a99
            functions,
            contracts,
            structures_direct_access,
            all_structures,
            enums_direct_access,
            all_enums,
        )
        _add_type_references(type_found, t["src"], sl)
        return type_found

    # Introduced with Solidity 0.8
    if t[key] == "IdentifierPath":
        if is_compact_ast:
<<<<<<< HEAD
            type_found = _find_from_type_name(
                t["name"],
=======
            name = t["name"]
            if name in renaming:
                name = renaming[name]
            if name in user_defined_types:
                return user_defined_types[name]
            return _find_from_type_name(
                name,
>>>>>>> 3a934a99
                functions,
                contracts,
                structures_direct_access,
                all_structures,
                enums_direct_access,
                all_enums,
            )
            _add_type_references(type_found, t["src"], sl)
            return type_found

        raise SlitherError("Solidity 0.8 not supported with the legacy AST")

    if t[key] == "ArrayTypeName":
        length = None
        if is_compact_ast:
            if t.get("length", None):
                length = parse_expression(t["length"], caller_context)
            array_type = parse_type(t["baseType"], next_context)
        else:
            if len(t["children"]) == 2:
                length = parse_expression(t["children"][1], caller_context)
            else:
                assert len(t["children"]) == 1
            array_type = parse_type(t["children"][0], next_context)
        return ArrayType(array_type, length)

    if t[key] == "Mapping":

        if is_compact_ast:
            mappingFrom = parse_type(t["keyType"], next_context)
            mappingTo = parse_type(t["valueType"], next_context)
        else:
            assert len(t["children"]) == 2

            mappingFrom = parse_type(t["children"][0], next_context)
            mappingTo = parse_type(t["children"][1], next_context)

        return MappingType(mappingFrom, mappingTo)

    if t[key] == "FunctionTypeName":

        if is_compact_ast:
            params = t["parameterTypes"]
            return_values = t["returnParameterTypes"]
            index = "parameters"
        else:
            assert len(t["children"]) == 2
            params = t["children"][0]
            return_values = t["children"][1]
            index = "children"

        assert params[key] == "ParameterList"
        assert return_values[key] == "ParameterList"

        params_vars: List[FunctionTypeVariable] = []
        return_values_vars: List[FunctionTypeVariable] = []
        for p in params[index]:
            var = FunctionTypeVariable()
            var.set_offset(p["src"], caller_context.compilation_unit)

            var_parser = FunctionTypeVariableSolc(var, p)
            var_parser.analyze(caller_context)

            params_vars.append(var)
        for p in return_values[index]:
            var = FunctionTypeVariable()
            var.set_offset(p["src"], caller_context.compilation_unit)

            var_parser = FunctionTypeVariableSolc(var, p)
            var_parser.analyze(caller_context)

            return_values_vars.append(var)

        return FunctionType(params_vars, return_values_vars)

    raise ParsingError("Type name not found " + str(t))<|MERGE_RESOLUTION|>--- conflicted
+++ resolved
@@ -352,18 +352,13 @@
 
     if t[key] == "UserDefinedTypeName":
         if is_compact_ast:
-<<<<<<< HEAD
-            type_found = _find_from_type_name(
-                t["typeDescriptions"]["typeString"],
-=======
             name = t["typeDescriptions"]["typeString"]
             if name in renaming:
                 name = renaming[name]
             if name in user_defined_types:
                 return user_defined_types[name]
-            return _find_from_type_name(
+            type_found = _find_from_type_name(
                 name,
->>>>>>> 3a934a99
                 functions,
                 contracts,
                 structures_direct_access,
@@ -376,19 +371,14 @@
 
         # Determine if we have a type node (otherwise we use the name node, as some older solc did not have 'type').
         type_name_key = "type" if "type" in t["attributes"] else key
-<<<<<<< HEAD
-        type_found = _find_from_type_name(
-            t["attributes"][type_name_key],
-=======
 
         name = t["attributes"][type_name_key]
         if name in renaming:
             name = renaming[name]
         if name in user_defined_types:
             return user_defined_types[name]
-        return _find_from_type_name(
+        type_found = _find_from_type_name(
             name,
->>>>>>> 3a934a99
             functions,
             contracts,
             structures_direct_access,
@@ -402,18 +392,13 @@
     # Introduced with Solidity 0.8
     if t[key] == "IdentifierPath":
         if is_compact_ast:
-<<<<<<< HEAD
-            type_found = _find_from_type_name(
-                t["name"],
-=======
             name = t["name"]
             if name in renaming:
                 name = renaming[name]
             if name in user_defined_types:
                 return user_defined_types[name]
-            return _find_from_type_name(
+            type_found =  _find_from_type_name(
                 name,
->>>>>>> 3a934a99
                 functions,
                 contracts,
                 structures_direct_access,

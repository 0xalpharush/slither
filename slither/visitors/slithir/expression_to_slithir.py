--- conflicted
+++ resolved
@@ -241,21 +241,13 @@
             self._result.append(operation)
             set_val(expression, value)
         elif expression.type in [UnaryOperationType.PLUSPLUS_PRE]:
-<<<<<<< HEAD
-            operation = Binary(value, value, Constant("1"), BinaryType.ADDITION)
-            operation.set_expression(expression)
-            self._result.append(operation)
-            set_val(expression, value)
-        elif expression.type in [UnaryOperationType.MINUSMINUS_PRE]:
-            operation = Binary(value, value, Constant("1"), BinaryType.SUBTRACTION)
-            operation.set_expression(expression)
-=======
             operation = Binary(value, value, Constant("1", value.type), BinaryType.ADDITION)
+            operation.set_expression(expression)
             self._result.append(operation)
             set_val(expression, value)
         elif expression.type in [UnaryOperationType.MINUSMINUS_PRE]:
             operation = Binary(value, value, Constant("1", value.type), BinaryType.SUBTRACTION)
->>>>>>> 72c81d0a
+            operation.set_expression(expression)
             self._result.append(operation)
             set_val(expression, value)
         elif expression.type in [UnaryOperationType.PLUSPLUS_POST]:
@@ -263,12 +255,8 @@
             operation = Assignment(lvalue, value, value.type)
             operation.set_expression(expression)
             self._result.append(operation)
-<<<<<<< HEAD
-            operation = Binary(value, value, Constant("1"), BinaryType.ADDITION)
-            operation.set_expression(expression)
-=======
             operation = Binary(value, value, Constant("1", value.type), BinaryType.ADDITION)
->>>>>>> 72c81d0a
+            operation.set_expression(expression)
             self._result.append(operation)
             set_val(expression, lvalue)
         elif expression.type in [UnaryOperationType.MINUSMINUS_POST]:
@@ -276,24 +264,16 @@
             operation = Assignment(lvalue, value, value.type)
             operation.set_expression(expression)
             self._result.append(operation)
-<<<<<<< HEAD
-            operation = Binary(value, value, Constant("1"), BinaryType.SUBTRACTION)
-            operation.set_expression(expression)
-=======
             operation = Binary(value, value, Constant("1", value.type), BinaryType.SUBTRACTION)
->>>>>>> 72c81d0a
+            operation.set_expression(expression)
             self._result.append(operation)
             set_val(expression, lvalue)
         elif expression.type in [UnaryOperationType.PLUS_PRE]:
             set_val(expression, value)
         elif expression.type in [UnaryOperationType.MINUS_PRE]:
             lvalue = TemporaryVariable(self._node)
-<<<<<<< HEAD
-            operation = Binary(lvalue, Constant("0"), value, BinaryType.SUBTRACTION)
-            operation.set_expression(expression)
-=======
             operation = Binary(lvalue, Constant("0", value.type), value, BinaryType.SUBTRACTION)
->>>>>>> 72c81d0a
+            operation.set_expression(expression)
             self._result.append(operation)
             set_val(expression, lvalue)
         else:

--- conflicted
+++ resolved
@@ -1,12 +1,9 @@
-<<<<<<< HEAD
 """
 Balance is modeled as a specific operation. It could have been modelized as a structure field,
 but we decide to have it as an operand as an external call can change the balance of a contract, which would
 have increase the SSA complexity
 """
-=======
 from slither.core.solidity_types import ElementaryType
->>>>>>> 6420a19c
 from slither.slithir.operations.lvalue import OperationWithLValue
 from slither.slithir.utils.utils import is_valid_lvalue, is_valid_rvalue
 

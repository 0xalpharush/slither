from pathlib import Path
from typing import Optional, TYPE_CHECKING

if TYPE_CHECKING:
    from slither.core.declarations import Contract

libraries = {
    "Openzeppelin-SafeMath": lambda x: is_openzepellin_safemath(x),
    "Openzeppelin-ECRecovery": lambda x: is_openzepellin_ecrecovery(x),
    "Openzeppelin-Ownable": lambda x: is_openzepellin_ownable(x),
    "Openzeppelin-ERC20": lambda x: is_openzepellin_erc20(x),
    "Openzeppelin-ERC721": lambda x: is_openzepellin_erc721(x),
    "Zos-Upgrade": lambda x: is_zos_initializable(x),
    "Dapphub-DSAuth": lambda x: is_dapphub_ds_auth(x),
    "Dapphub-DSMath": lambda x: is_dapphub_ds_math(x),
    "Dapphub-DSToken": lambda x: is_dapphub_ds_token(x),
    "Dapphub-DSProxy": lambda x: is_dapphub_ds_proxy(x),
    "Dapphub-DSGroup": lambda x: is_dapphub_ds_group(x),
    "AragonOS-SafeMath": lambda x: is_aragonos_safemath(x),
    "AragonOS-ERC20": lambda x: is_aragonos_erc20(x),
    "AragonOS-AppProxyBase": lambda x: is_aragonos_app_proxy_base(x),
    "AragonOS-AppProxyPinned": lambda x: is_aragonos_app_proxy_pinned(x),
    "AragonOS-AppProxyUpgradeable": lambda x: is_aragonos_app_proxy_upgradeable(x),
    "AragonOS-AppStorage": lambda x: is_aragonos_app_storage(x),
    "AragonOS-AragonApp": lambda x: is_aragonos_aragon_app(x),
    "AragonOS-UnsafeAragonApp": lambda x: is_aragonos_unsafe_aragon_app(x),
    "AragonOS-Autopetrified": lambda x: is_aragonos_autopetrified(x),
    "AragonOS-DelegateProxy": lambda x: is_aragonos_delegate_proxy(x),
    "AragonOS-DepositableDelegateProxy": lambda x: is_aragonos_depositable_delegate_proxy(x),
    "AragonOS-DepositableStorage": lambda x: is_aragonos_delegate_proxy(x),
    "AragonOS-Initializable": lambda x: is_aragonos_initializable(x),
    "AragonOS-IsContract": lambda x: is_aragonos_is_contract(x),
    "AragonOS-Petrifiable": lambda x: is_aragonos_petrifiable(x),
    "AragonOS-ReentrancyGuard": lambda x: is_aragonos_reentrancy_guard(x),
    "AragonOS-TimeHelpers": lambda x: is_aragonos_time_helpers(x),
    "AragonOS-VaultRecoverable": lambda x: is_aragonos_vault_recoverable(x),
}


def is_standard_library(contract: "Contract") -> Optional[str]:
    for name, is_lib in libraries.items():
        if is_lib(contract):
            return name
    return None


###################################################################################
###################################################################################
# region General libraries
###################################################################################
###################################################################################


def is_openzepellin(contract: "Contract") -> bool:
    if not contract.is_from_dependency():
        return False
<<<<<<< HEAD
    return "openzeppelin-solidity" in Path(contract.source_mapping["filename_absolute"]).parts
=======
    path = Path(contract.source_mapping['filename_absolute']).parts
    is_zep = 'openzeppelin-solidity' in Path(contract.source_mapping['filename_absolute']).parts
    try:
        is_zep |= path[path.index('@openzeppelin') + 1] == 'contracts'
    except IndexError:
        pass
    except ValueError:
        pass
    return is_zep
>>>>>>> 72b609be


def is_zos(contract: "Contract") -> bool:
    if not contract.is_from_dependency():
        return False
    return "zos-lib" in Path(contract.source_mapping["filename_absolute"]).parts


def is_aragonos(contract: "Contract") -> bool:
    if not contract.is_from_dependency():
        return False
    return "@aragon/os" in Path(contract.source_mapping["filename_absolute"]).parts


# endregion
###################################################################################
###################################################################################
# region SafeMath
###################################################################################
###################################################################################


def is_safemath(contract: "Contract") -> bool:
    return contract.name == "SafeMath"


def is_openzepellin_safemath(contract: "Contract") -> bool:
    return is_safemath(contract) and is_openzepellin(contract)


def is_aragonos_safemath(contract: "Contract") -> bool:
    return is_safemath(contract) and is_aragonos(contract)


# endregion
###################################################################################
###################################################################################
# region ECRecovery
###################################################################################
###################################################################################


def is_ecrecovery(contract: "Contract") -> bool:
    return contract.name == "ECRecovery"


def is_openzepellin_ecrecovery(contract: "Contract") -> bool:
    return is_ecrecovery(contract) and is_openzepellin(contract)


# endregion
###################################################################################
###################################################################################
# region Ownable
###################################################################################
###################################################################################


def is_ownable(contract: "Contract") -> bool:
    return contract.name == "Ownable"


def is_openzepellin_ownable(contract: "Contract") -> bool:
    return is_ownable(contract) and is_openzepellin(contract)


# endregion
###################################################################################
###################################################################################
# region ERC20
###################################################################################
###################################################################################


def is_erc20(contract: "Contract") -> bool:
    return contract.name == "ERC20"


def is_openzepellin_erc20(contract: "Contract") -> bool:
    return is_erc20(contract) and is_openzepellin(contract)


def is_aragonos_erc20(contract: "Contract") -> bool:
    return is_erc20(contract) and is_aragonos(contract)


# endregion
###################################################################################
###################################################################################
# region ERC721
###################################################################################
###################################################################################


def is_erc721(contract: "Contract") -> bool:
    return contract.name == "ERC721"


def is_openzepellin_erc721(contract: "Contract") -> bool:
    return is_erc721(contract) and is_openzepellin(contract)


# endregion
###################################################################################
###################################################################################
# region Zos Initializable
###################################################################################
###################################################################################


def is_initializable(contract: "Contract") -> bool:
    return contract.name == "Initializable"


def is_zos_initializable(contract: "Contract") -> bool:
    return is_initializable(contract) and is_zos(contract)


# endregion
###################################################################################
###################################################################################
# region DappHub
###################################################################################
###################################################################################

dapphubs = {
    "DSAuth": "ds-auth",
    "DSMath": "ds-math",
    "DSToken": "ds-token",
    "DSProxy": "ds-proxy",
    "DSGroup": "ds-group",
}


def _is_ds(contract: "Contract", name: str) -> bool:
    return contract.name == name


def _is_dappdhub_ds(contract: "Contract", name: str) -> bool:
    if not contract.is_from_dependency():
        return False
    if not dapphubs[name] in Path(contract.source_mapping["filename_absolute"]).parts:
        return False
    return _is_ds(contract, name)


def is_ds_auth(contract: "Contract") -> bool:
    return _is_ds(contract, "DSAuth")


def is_dapphub_ds_auth(contract: "Contract") -> bool:
    return _is_dappdhub_ds(contract, "DSAuth")


def is_ds_math(contract: "Contract") -> bool:
    return _is_ds(contract, "DSMath")


def is_dapphub_ds_math(contract: "Contract") -> bool:
    return _is_dappdhub_ds(contract, "DSMath")


def is_ds_token(contract: "Contract") -> bool:
    return _is_ds(contract, "DSToken")


def is_dapphub_ds_token(contract: "Contract") -> bool:
    return _is_dappdhub_ds(contract, "DSToken")


def is_ds_proxy(contract: "Contract") -> bool:
    return _is_ds(contract, "DSProxy")


def is_dapphub_ds_proxy(contract: "Contract") -> bool:
    return _is_dappdhub_ds(contract, "DSProxy")


def is_ds_group(contract: "Contract") -> bool:
    return _is_ds(contract, "DSGroup")


def is_dapphub_ds_group(contract: "Contract") -> bool:
    return _is_dappdhub_ds(contract, "DSGroup")


# endregion
###################################################################################
###################################################################################
# region Aragon
###################################################################################
###################################################################################


def is_aragonos_app_proxy_base(contract: "Contract") -> bool:
    return contract.name == "AppProxyBase" and is_aragonos(contract)


def is_aragonos_app_proxy_pinned(contract: "Contract") -> bool:
    return contract.name == "AppProxyPinned" and is_aragonos(contract)


def is_aragonos_app_proxy_upgradeable(contract: "Contract") -> bool:
    return contract.name == "AppProxyUpgradeable" and is_aragonos(contract)


def is_aragonos_app_storage(contract: "Contract") -> bool:
    return contract.name == "AppStorage" and is_aragonos(contract)


def is_aragonos_aragon_app(contract: "Contract") -> bool:
    return contract.name == "AragonApp" and is_aragonos(contract)


def is_aragonos_unsafe_aragon_app(contract: "Contract") -> bool:
    return contract.name == "UnsafeAragonApp" and is_aragonos(contract)


def is_aragonos_autopetrified(contract: "Contract") -> bool:
    return contract.name == "Autopetrified" and is_aragonos(contract)


def is_aragonos_delegate_proxy(contract: "Contract") -> bool:
    return contract.name == "DelegateProxy" and is_aragonos(contract)


def is_aragonos_depositable_delegate_proxy(contract: "Contract") -> bool:
    return contract.name == "DepositableDelegateProxy" and is_aragonos(contract)


def is_aragonos_depositable_storage(contract: "Contract") -> bool:
    return contract.name == "DepositableStorage" and is_aragonos(contract)


def is_aragonos_ether_token_contract(contract: "Contract") -> bool:
    return contract.name == "EtherTokenConstant" and is_aragonos(contract)


def is_aragonos_initializable(contract: "Contract") -> bool:
    return contract.name == "Initializable" and is_aragonos(contract)


def is_aragonos_is_contract(contract: "Contract") -> bool:
    return contract.name == "IsContract" and is_aragonos(contract)


def is_aragonos_petrifiable(contract: "Contract") -> bool:
    return contract.name == "Petrifiable" and is_aragonos(contract)


def is_aragonos_reentrancy_guard(contract: "Contract") -> bool:
    return contract.name == "ReentrancyGuard" and is_aragonos(contract)


def is_aragonos_time_helpers(contract: "Contract") -> bool:
    return contract.name == "TimeHelpers" and is_aragonos(contract)


def is_aragonos_vault_recoverable(contract: "Contract") -> bool:
    return contract.name == "VaultRecoverable" and is_aragonos(contract)<|MERGE_RESOLUTION|>--- conflicted
+++ resolved
@@ -54,9 +54,6 @@
 def is_openzepellin(contract: "Contract") -> bool:
     if not contract.is_from_dependency():
         return False
-<<<<<<< HEAD
-    return "openzeppelin-solidity" in Path(contract.source_mapping["filename_absolute"]).parts
-=======
     path = Path(contract.source_mapping['filename_absolute']).parts
     is_zep = 'openzeppelin-solidity' in Path(contract.source_mapping['filename_absolute']).parts
     try:
@@ -66,7 +63,6 @@
     except ValueError:
         pass
     return is_zep
->>>>>>> 72b609be
 
 
 def is_zos(contract: "Contract") -> bool:

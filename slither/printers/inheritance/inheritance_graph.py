"""
    Module printing the inheritance graph

    The inheritance graph shows the relation between the contracts
    and their functions/modifiers/public variables.
    The output is a dot file named filename.dot
"""

from slither.core.declarations.contract import Contract
from slither.core.solidity_types.user_defined_type import UserDefinedType
from slither.printers.abstract_printer import AbstractPrinter
from slither.utils.inheritance_analysis import (
    detect_c3_function_shadowing,
    detect_state_variable_shadowing,
)


class PrinterInheritanceGraph(AbstractPrinter):
    ARGUMENT = "inheritance-graph"
    HELP = "Export the inheritance graph of each contract to a dot file"

    WIKI = "https://github.com/trailofbits/slither/wiki/Printer-documentation#inheritance-graph"

    def __init__(self, slither, logger):
        super(PrinterInheritanceGraph, self).__init__(slither, logger)

        inheritance = [x.inheritance for x in slither.contracts]
        self.inheritance = set([item for sublist in inheritance for item in sublist])

        self.overshadowing_state_variables = {}
        shadows = detect_state_variable_shadowing(slither.contracts)
        for overshadowing_instance in shadows:
            overshadowing_state_var = overshadowing_instance[1]
            overshadowed_state_var = overshadowing_instance[3]

            # Add overshadowing variable entry.
            if overshadowing_state_var not in self.overshadowing_state_variables:
                self.overshadowing_state_variables[overshadowing_state_var] = set()
            self.overshadowing_state_variables[overshadowing_state_var].add(overshadowed_state_var)

    def _get_pattern_func(self, func, contract):
        # Html pattern, each line is a row in a table
        func_name = func.full_name
        pattern = '<TR><TD align="left">    %s</TD></TR>'
        pattern_shadow = '<TR><TD align="left"><font color="#FFA500">    %s</font></TD></TR>'
        if func.shadows:
            return pattern_shadow % func_name
        return pattern % func_name

    def _get_pattern_var(self, var, contract):
        # Html pattern, each line is a row in a table
        var_name = var.name
        pattern = '<TR><TD align="left">    %s</TD></TR>'
        pattern_contract = (
            '<TR><TD align="left">    %s<font color="blue" POINT-SIZE="10"> (%s)</font></TD></TR>'
        )
        pattern_shadow = '<TR><TD align="left"><font color="red">    %s</font></TD></TR>'
        pattern_contract_shadow = '<TR><TD align="left"><font color="red">    %s</font><font color="blue" POINT-SIZE="10"> (%s)</font></TD></TR>'

        if isinstance(var.type, UserDefinedType) and isinstance(var.type.type, Contract):
            if var in self.overshadowing_state_variables:
                return pattern_contract_shadow % (var_name, var.type.type.name)
            else:
                return pattern_contract % (var_name, var.type.type.name)
        else:
            if var in self.overshadowing_state_variables:
                return pattern_shadow % var_name
            else:
                return pattern % var_name

    @staticmethod
    def _get_indirect_shadowing_information(contract):
        """
        Obtain a string that describes variable shadowing for the given variable. None if no shadowing exists.
        :param var: The variable to collect shadowing information for.
        :param contract: The contract in which this variable is being analyzed.
        :return: Returns a string describing variable shadowing for the given variable. None if no shadowing exists.
        """
        # If this variable is an overshadowing variable, we'll want to return information describing it.
        result = []
        indirect_shadows = detect_c3_function_shadowing(contract)
        for winner, colliding_functions in indirect_shadows.items():
            collision_steps = ", ".join(
                [f.contract_declarer.name for f in colliding_functions]
                + [winner.contract_declarer.name]
            )
            result.append(
                f"'{winner.full_name}' collides in inherited contracts {collision_steps} where {winner.contract_declarer.name} is chosen."
            )
        return "\n".join(result)

    def _get_port_id(self, var, contract):
        return "%s%s" % (var.name, contract.name)

    def _summary(self, contract):
        """
            Build summary using HTML
        """
        ret = ""

        # Add arrows (number them if there is more than one path so we know order of declaration for inheritance).
        if len(contract.immediate_inheritance) == 1:
            ret += "%s -> %s;\n" % (contract.name, contract.immediate_inheritance[0])
        else:
            for i in range(0, len(contract.immediate_inheritance)):
                ret += '%s -> %s [ label="%s" ];\n' % (
                    contract.name,
                    contract.immediate_inheritance[i],
                    i + 1,
                )

        # Functions
        visibilities = ["public", "external"]
        public_functions = [
            self._get_pattern_func(f, contract)
            for f in contract.functions
            if not f.is_constructor
            and not f.is_constructor_variables
            and f.contract_declarer == contract
            and f.visibility in visibilities
        ]
        public_functions = "".join(public_functions)
        private_functions = [
            self._get_pattern_func(f, contract)
            for f in contract.functions
            if not f.is_constructor
            and not f.is_constructor_variables
            and f.contract_declarer == contract
            and f.visibility not in visibilities
        ]
        private_functions = "".join(private_functions)

        # Modifiers
        modifiers = [
            self._get_pattern_func(m, contract)
            for m in contract.modifiers
            if m.contract_declarer == contract
        ]
        modifiers = "".join(modifiers)

        # Public variables
        public_variables = [
            self._get_pattern_var(v, contract)
            for v in contract.state_variables_declared
            if v.visibility in visibilities
        ]
        public_variables = "".join(public_variables)

        private_variables = [
            self._get_pattern_var(v, contract)
            for v in contract.state_variables_declared
            if v.visibility not in visibilities
        ]
        private_variables = "".join(private_variables)

        # Obtain any indirect shadowing information for this node.
        indirect_shadowing_information = self._get_indirect_shadowing_information(contract)

        # Build the node label
        ret += '%s[shape="box"' % contract.name
        ret += 'label=< <TABLE border="0">'
        ret += '<TR><TD align="center"><B>%s</B></TD></TR>' % contract.name
        if public_functions:
            ret += '<TR><TD align="left"><I>Public Functions:</I></TD></TR>'
            ret += "%s" % public_functions
        if private_functions:
            ret += '<TR><TD align="left"><I>Private Functions:</I></TD></TR>'
            ret += "%s" % private_functions
        if modifiers:
            ret += '<TR><TD align="left"><I>Modifiers:</I></TD></TR>'
            ret += "%s" % modifiers
        if public_variables:
            ret += '<TR><TD align="left"><I>Public Variables:</I></TD></TR>'
            ret += "%s" % public_variables
        if private_variables:
            ret += '<TR><TD align="left"><I>Private Variables:</I></TD></TR>'
            ret += "%s" % private_variables

        if indirect_shadowing_information:
            ret += (
                '<TR><TD><BR/></TD></TR><TR><TD align="left" border="1"><font color="#777777" point-size="10">%s</font></TD></TR>'
                % indirect_shadowing_information.replace("\n", "<BR/>")
            )
        ret += "</TABLE> >];\n"

        return ret

    def output(self, filename):
        """
            Output the graph in filename
            Args:
                filename(string)
        """

        if filename == "":
            filename = "contracts.dot"
        if not filename.endswith(".dot"):
            filename += ".dot"
        info = "Inheritance Graph: " + filename + "\n"
        self.info(info)

        content = 'digraph "" {\n'
        for c in self.contracts:
<<<<<<< HEAD
=======
            if c.is_top_level:
                continue
>>>>>>> 88954ac6
            content += self._summary(c) + "\n"
        content += "}"

        with open(filename, "w", encoding="utf8") as f:
            f.write(content)

        res = self.generate_output(info)
        res.add_file(filename, content)

        return res<|MERGE_RESOLUTION|>--- conflicted
+++ resolved
@@ -201,11 +201,8 @@
 
         content = 'digraph "" {\n'
         for c in self.contracts:
-<<<<<<< HEAD
-=======
             if c.is_top_level:
                 continue
->>>>>>> 88954ac6
             content += self._summary(c) + "\n"
         content += "}"
 

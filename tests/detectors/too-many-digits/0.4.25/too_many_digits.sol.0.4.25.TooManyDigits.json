--- conflicted
+++ resolved
@@ -30,12 +30,7 @@
                             "name": "C",
                             "source_mapping": {
                                 "start": 28,
-<<<<<<< HEAD
-                                "length": 897,
-=======
                                 "length": 999,
-                                "filename_used": "/GENERIC_PATH",
->>>>>>> 3a934a99
                                 "filename_relative": "tests/detectors/too-many-digits/0.4.25/too_many_digits.sol",
                                 "filename_absolute": "/GENERIC_PATH",
                                 "filename_short": "tests/detectors/too-many-digits/0.4.25/too_many_digits.sol",
@@ -135,12 +130,7 @@
                                     "name": "C",
                                     "source_mapping": {
                                         "start": 28,
-<<<<<<< HEAD
-                                        "length": 897,
-=======
                                         "length": 999,
-                                        "filename_used": "/GENERIC_PATH",
->>>>>>> 3a934a99
                                         "filename_relative": "tests/detectors/too-many-digits/0.4.25/too_many_digits.sol",
                                         "filename_absolute": "/GENERIC_PATH",
                                         "filename_short": "tests/detectors/too-many-digits/0.4.25/too_many_digits.sol",
@@ -234,12 +224,7 @@
                             "name": "C",
                             "source_mapping": {
                                 "start": 28,
-<<<<<<< HEAD
-                                "length": 897,
-=======
                                 "length": 999,
-                                "filename_used": "/GENERIC_PATH",
->>>>>>> 3a934a99
                                 "filename_relative": "tests/detectors/too-many-digits/0.4.25/too_many_digits.sol",
                                 "filename_absolute": "/GENERIC_PATH",
                                 "filename_short": "tests/detectors/too-many-digits/0.4.25/too_many_digits.sol",
@@ -337,12 +322,7 @@
                                     "name": "C",
                                     "source_mapping": {
                                         "start": 28,
-<<<<<<< HEAD
-                                        "length": 897,
-=======
                                         "length": 999,
-                                        "filename_used": "/GENERIC_PATH",
->>>>>>> 3a934a99
                                         "filename_relative": "tests/detectors/too-many-digits/0.4.25/too_many_digits.sol",
                                         "filename_absolute": "/GENERIC_PATH",
                                         "filename_short": "tests/detectors/too-many-digits/0.4.25/too_many_digits.sol",
@@ -438,12 +418,7 @@
                             "name": "C",
                             "source_mapping": {
                                 "start": 28,
-<<<<<<< HEAD
-                                "length": 897,
-=======
                                 "length": 999,
-                                "filename_used": "/GENERIC_PATH",
->>>>>>> 3a934a99
                                 "filename_relative": "tests/detectors/too-many-digits/0.4.25/too_many_digits.sol",
                                 "filename_absolute": "/GENERIC_PATH",
                                 "filename_short": "tests/detectors/too-many-digits/0.4.25/too_many_digits.sol",
@@ -543,12 +518,7 @@
                                     "name": "C",
                                     "source_mapping": {
                                         "start": 28,
-<<<<<<< HEAD
-                                        "length": 897,
-=======
                                         "length": 999,
-                                        "filename_used": "/GENERIC_PATH",
->>>>>>> 3a934a99
                                         "filename_relative": "tests/detectors/too-many-digits/0.4.25/too_many_digits.sol",
                                         "filename_absolute": "/GENERIC_PATH",
                                         "filename_short": "tests/detectors/too-many-digits/0.4.25/too_many_digits.sol",
@@ -644,12 +614,7 @@
                             "name": "C",
                             "source_mapping": {
                                 "start": 28,
-<<<<<<< HEAD
-                                "length": 897,
-=======
                                 "length": 999,
-                                "filename_used": "/GENERIC_PATH",
->>>>>>> 3a934a99
                                 "filename_relative": "tests/detectors/too-many-digits/0.4.25/too_many_digits.sol",
                                 "filename_absolute": "/GENERIC_PATH",
                                 "filename_short": "tests/detectors/too-many-digits/0.4.25/too_many_digits.sol",
@@ -749,12 +714,7 @@
                                     "name": "C",
                                     "source_mapping": {
                                         "start": 28,
-<<<<<<< HEAD
-                                        "length": 897,
-=======
                                         "length": 999,
-                                        "filename_used": "/GENERIC_PATH",
->>>>>>> 3a934a99
                                         "filename_relative": "tests/detectors/too-many-digits/0.4.25/too_many_digits.sol",
                                         "filename_absolute": "/GENERIC_PATH",
                                         "filename_short": "tests/detectors/too-many-digits/0.4.25/too_many_digits.sol",
@@ -850,12 +810,7 @@
                             "name": "C",
                             "source_mapping": {
                                 "start": 28,
-<<<<<<< HEAD
-                                "length": 897,
-=======
                                 "length": 999,
-                                "filename_used": "/GENERIC_PATH",
->>>>>>> 3a934a99
                                 "filename_relative": "tests/detectors/too-many-digits/0.4.25/too_many_digits.sol",
                                 "filename_absolute": "/GENERIC_PATH",
                                 "filename_short": "tests/detectors/too-many-digits/0.4.25/too_many_digits.sol",
@@ -955,12 +910,7 @@
                                     "name": "C",
                                     "source_mapping": {
                                         "start": 28,
-<<<<<<< HEAD
-                                        "length": 897,
-=======
                                         "length": 999,
-                                        "filename_used": "/GENERIC_PATH",
->>>>>>> 3a934a99
                                         "filename_relative": "tests/detectors/too-many-digits/0.4.25/too_many_digits.sol",
                                         "filename_absolute": "/GENERIC_PATH",
                                         "filename_short": "tests/detectors/too-many-digits/0.4.25/too_many_digits.sol",
